use super::{Input, FixedOutput};
use generic_array::GenericArray;
use generic_array::typenum::Unsigned;
#[cfg(feature = "std")]
use std::io;

type Output<N> = GenericArray<u8, N>;

/// The `Digest` trait specifies an interface common for digest functions.
///
/// It's a convenience wrapper around `Input`, `FixedOutput` and `Default`
/// traits. It also provides additional convenience methods.
pub trait Digest: Input + FixedOutput + Default {
    /// Create new hasher instance
    fn new() -> Self {
        Self::default()
    }

    /// Digest input data. This method can be called repeatedly
    /// for use with streaming messages.
    fn input(&mut self, buf: &[u8]) {
        self.process(buf);
    }

    /// Retrieve result and reset hasher instance
    fn result(&mut self) -> Output<Self::OutputSize> {
        self.fixed_result()
    }

<<<<<<< HEAD
    /// Get output size of the hasher
    fn output_size() -> usize {
        Self::OutputSize::to_usize()
    }

    /// Convinience function to compute hash of the `data`. It will handle
=======
    /// Convenience function to compute hash of the `data`. It will handle
>>>>>>> 2b45e6de
    /// hasher creation, data feeding and finalization.
    ///
    /// Example:
    ///
    /// ```rust,ignore
    /// println!("{:x}", sha2::Sha256::digest(b"Hello world"));
    /// ```
    #[inline]
    fn digest(data: &[u8]) -> Output<Self::OutputSize> {
        let mut hasher = Self::default();
        hasher.input(data);
        hasher.fixed_result()
    }

    /// Convenience function to compute hash of the string. It's equivalent to
    /// `digest(input_string.as_bytes())`.
    #[inline]
    fn input_str(str: &str) -> Output<Self::OutputSize> {
        Self::digest(str.as_bytes())
    }

    /// Convenience function which takes `std::io::Read` as a source and computes
    /// value of digest function `D`, e.g. SHA-2, SHA-3, BLAKE2, etc. using 1 KB
    /// blocks.
    ///
    /// Usage example:
    ///
    /// ```rust,ignore
    /// use std::fs;
    /// use sha2::{Sha256, Digest};
    ///
    /// let mut file = fs::File::open("Cargo.toml")?;
    /// let result = Sha256::digest_reader(&mut file)?;
    /// println!("{:x}", result);
    /// ```
    #[cfg(feature = "std")]
    #[inline]
    fn digest_reader(source: &mut io::Read)
        -> io::Result<Output<Self::OutputSize>>
    {
        let mut hasher = Self::default();

        let mut buffer = [0u8; 1024];
        loop {
            let bytes_read = source.read(&mut buffer)?;
            hasher.input(&buffer[..bytes_read]);
            if bytes_read == 0 {
                break;
            }
        }

        Ok(hasher.result())
    }
}

impl<D: Input + FixedOutput + Default> Digest for D {}<|MERGE_RESOLUTION|>--- conflicted
+++ resolved
@@ -27,16 +27,12 @@
         self.fixed_result()
     }
 
-<<<<<<< HEAD
     /// Get output size of the hasher
     fn output_size() -> usize {
         Self::OutputSize::to_usize()
     }
 
     /// Convinience function to compute hash of the `data`. It will handle
-=======
-    /// Convenience function to compute hash of the `data`. It will handle
->>>>>>> 2b45e6de
     /// hasher creation, data feeding and finalization.
     ///
     /// Example:
